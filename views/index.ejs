<!DOCTYPE html>
<html lang="cs">
<head>
    <meta charset="UTF-8">
    <meta name="viewport" content="width=device-width, initial-scale=1.0">
    <title>TipLiga - Esports Predictions</title>
    <script src="https://cdn.tailwindcss.com"></script>
    <script>
        tailwind.config = {
            darkMode: 'class',
        }
    </script>
    <script src="/js/theme.js"></script>
    <script src="https://unpkg.com/alpinejs@3.x.x/dist/cdn.min.js" defer></script>
</head>
<body class="bg-gray-100 dark:bg-gray-900 min-h-screen transition-colors duration-200"
      x-data="{
          get darkMode() {
              return localStorage.getItem('darkMode') === 'true';
          },
          toggleDarkMode() {
              const newValue = !this.darkMode;
              window.setTheme(newValue);
          }
      }">
    <!-- Header -->
    <header class="bg-white dark:bg-gray-800 shadow-sm border-b border-gray-200 dark:border-gray-700 transition-colors duration-200">
        <div class="max-w-7xl mx-auto px-4 sm:px-6 lg:px-8">
            <div class="flex justify-between items-center h-16">
                <div class="flex items-center space-x-6">
                    <a href="/tipliga" class="text-2xl font-bold text-white dark:text-white">🏆 TipLiga</a>
                    <span class="px-2 py-1 text-xs bg-blue-100 dark:bg-blue-900 text-blue-800 dark:text-blue-200 rounded-full">v2.0</span>

                    <!-- Navigation -->
                    <nav class="flex items-center space-x-2">
                        <% if (user) { %>
                            <a href="/tipliga/leaderboard" class="bg-yellow-500 hover:bg-yellow-600 dark:bg-yellow-600 dark:hover:bg-yellow-500 text-white px-3 py-1 rounded-md text-sm font-medium transition-colors">
                                🏆 Leaderboard
                            </a>
                            <a href="/tipliga/my-predictions" class="bg-blue-500 hover:bg-blue-600 dark:bg-blue-600 dark:hover:bg-blue-500 text-white px-3 py-1 rounded-md text-sm font-medium transition-colors">
                                📊 Moje tipy
                            </a>
                        <% } %>
                    </nav>
                </div>

                <div class="flex items-center space-x-4">
                    <!-- Dark Mode Toggle -->
                    <button @click="toggleDarkMode()"
                            class="p-2 rounded-md text-gray-500 dark:text-gray-400 hover:text-gray-700 dark:hover:text-gray-200 hover:bg-gray-100 dark:hover:bg-gray-700 transition-colors duration-200"
                            title="Toggle dark/light mode for entire app">
                        <svg x-show="!darkMode" class="w-5 h-5" fill="none" stroke="currentColor" viewBox="0 0 24 24">
                            <path stroke-linecap="round" stroke-linejoin="round" stroke-width="2" d="M20.354 15.354A9 9 0 018.646 3.646 9.003 9.003 0 0012 21a9.003 9.003 0 008.354-5.646z"></path>
                        </svg>
                        <svg x-show="darkMode" class="w-5 h-5" fill="none" stroke="currentColor" viewBox="0 0 24 24">
                            <path stroke-linecap="round" stroke-linejoin="round" stroke-width="2" d="M12 3v1m0 16v1m9-9h-1M4 12H3m15.364 6.364l-.707-.707M6.343 6.343l-.707-.707m12.728 0l-.707.707M6.343 17.657l-.707.707M16 12a4 4 0 11-8 0 4 4 0 018 0z"></path>
                        </svg>
                    </button>
                    <% if (user) { %>
                        <div class="flex items-center space-x-3">
                            <% if (user.avatar_url) { %>
                                <img src="<%= user.avatar_url %>" alt="Avatar" class="w-8 h-8 rounded-full">
                            <% } %>
                            <span class="text-sm font-medium text-gray-700 dark:text-gray-300"><%= user.username %></span>
                            <% if (isAdmin || (user && user.role === 'moderator')) { %>
                                <a href="/admin" class="text-sm bg-green-600 hover:bg-green-700 dark:bg-green-700 dark:hover:bg-green-600 text-white px-3 py-1 rounded-md transition-colors">
                                    Admin Panel
                                </a>
                            <% } %>
                            <a href="/logout" class="text-sm bg-red-600 hover:bg-red-700 dark:bg-red-700 dark:hover:bg-red-600 text-white px-3 py-1 rounded-md transition-colors">Odhlásit</a>
                        </div>
                    <% } else { %>
                        <a href="/auth/discord" class="bg-indigo-600 hover:bg-indigo-700 dark:bg-indigo-700 dark:hover:bg-indigo-600 text-white px-4 py-2 rounded-md text-sm font-medium transition-colors">
                            Přihlásit přes Discord
                        </a>
                    <% } %>
                </div>
            </div>
        </div>
    </header>

    <!-- Main Content -->
    <main class="max-w-7xl mx-auto px-4 sm:px-6 lg:px-8 py-8">
        <% if (!user) { %>
            <!-- Welcome Section -->
            <div class="text-center py-12 mb-8">
<<<<<<< HEAD
                <h2 class="text-3xl font-bold text-gray-900 dark:text-white mb-4">Vítejte v TipLiga v2.0!</h2>
                <p class="text-lg text-gray-600 dark:text-gray-300 mb-8">Tipujte výsledky zápasů a soutěžte s přáteli</p>
=======
                <h2 class="text-3xl font-bold text-gray-900 dark:text-white mb-4">Welcome to TipLiga v2.0!</h2>
                <p class="text-lg text-gray-600 dark:text-gray-300 mb-8">Predict match results and compete with friends</p>
>>>>>>> 95499a1c

                <div class="flex flex-col sm:flex-row gap-4 justify-center items-center">
                    <a href="/auth/discord" class="bg-indigo-600 hover:bg-indigo-700 dark:bg-indigo-700 dark:hover:bg-indigo-600 text-white px-8 py-3 rounded-lg text-lg font-medium transition-colors">
                        Start Predicting
                    </a>
                    <a href="/tipliga/leaderboard" class="bg-white hover:bg-gray-50 dark:bg-gray-800 dark:hover:bg-gray-700 text-gray-700 dark:text-gray-300 border border-gray-300 dark:border-gray-600 px-8 py-3 rounded-lg text-lg font-medium transition-colors">
                        🏆 View Leaderboard
                    </a>
                </div>
            </div>
        <% } %>

        <!-- Matches Section - Show to everyone -->
        <div class="mb-8">
            <h2 class="text-2xl font-bold text-gray-900 dark:text-white mb-6">
                <% if (user) { %>
                    Upcoming Matches
                <% } else { %>
                    Current Matches - Login to Predict!
                <% } %>
            </h2>

                <% if (matches.length === 0) { %>
                    <div class="text-center py-12 bg-white dark:bg-gray-800 rounded-lg shadow">
                        <p class="text-gray-500 dark:text-gray-400">No matches available at the moment.</p>
                    </div>
                <% } else { %>
                    <div class="grid gap-6 md:grid-cols-2 lg:grid-cols-3">
                        <% matches.forEach(match => { %>
                            <div class="bg-white dark:bg-gray-800 rounded-lg shadow-md p-6"
                                 <% if (user) { %>
                                 x-data="{
                                     loading: false,
                                     userPrediction: <%- JSON.stringify(userPredictions[match.id] || "") %>,
                                     totalPredictions: <%- JSON.stringify(match.total_predictions) %>,
                                     votesTeamA: <%- JSON.stringify(match.votes_team_a) %>,
                                     votesTeamB: <%- JSON.stringify(match.votes_team_b) %>,
                                     percentTeamA: <%- JSON.stringify(match.percent_team_a) %>,
                                     percentTeamB: <%- JSON.stringify(match.percent_team_b) %>,

                                     async makePrediction(winner) {
                                         this.loading = true;
                                         try {
                                             const response = await fetch('/predict', {
                                                 method: 'POST',
                                                 headers: { 'Content-Type': 'application/json' },
                                                 body: JSON.stringify({
                                                     matchId: <%- JSON.stringify(match.id) %>,
                                                     winner: winner
                                                 })
                                             });

                                             const result = await response.json();
                                             if (result.success) {
                                                 this.userPrediction = winner;
                                                 await this.updateVoteStats();
                                                 this.$dispatch('show-success', 'Prediction saved successfully! 🎯');
                                             } else {
                                                 this.$dispatch('show-error', 'Error: ' + result.error);
                                             }
                                         } catch (error) {
                                             this.$dispatch('show-error', 'Error saving prediction');
                                         } finally {
                                             this.loading = false;
                                         }
                                     },

                                     async updateVoteStats() {
                                         try {
                                             const response = await fetch('/api/match/' + <%- JSON.stringify(match.id) %> + '/stats');
                                             const stats = await response.json();

                                             if (stats.success) {
                                                 this.totalPredictions = stats.total_predictions;
                                                 this.votesTeamA = stats.votes_team_a;
                                                 this.votesTeamB = stats.votes_team_b;
                                                 this.percentTeamA = stats.percent_team_a;
                                                 this.percentTeamB = stats.percent_team_b;
                                             }
                                         } catch (error) {
                                             console.log('Could not update vote stats');
                                         }
                                     }
                                 }"
                                 <% } %>>
                                <!-- Match Info -->
                                <div class="text-center mb-4">
                                    <h3 class="text-lg font-semibold text-gray-900 dark:text-white mb-2">
                                        <%= match.team_a %> vs <%= match.team_b %>
                                    </h3>
                                    <p class="text-sm text-gray-500 dark:text-gray-400">
                                        <%= new Date(match.match_time).toLocaleString('cs-CZ') %>
                                    </p>
                                </div>

                                <!-- Betting Buttons -->
                                <%
                                    const now = new Date();
                                    const matchDate = new Date(match.match_time);

                                    // Apply the same timezone correction as in isMatchLocked
                                    const pragueOffset = 2 * 60 * 60 * 1000; // 2 hours in milliseconds (summer time)
                                    const adjustedMatchTime = matchDate.getTime() - pragueOffset;
                                    const adjustedMatchDate = new Date(adjustedMatchTime);

                                    const isLive = now.getTime() >= adjustedMatchTime;
                                %>
                                <% if (!user) { %>
                                    <!-- Non-logged users: Show login prompt -->
                                    <div class="text-center mb-4">
                                        <div class="flex space-x-2 mb-3">
                                            <div class="flex-1 py-2 px-3 rounded-md text-sm font-medium bg-gray-100 dark:bg-gray-700 text-gray-500 dark:text-gray-400 text-center">
                                                <%- match.team_a %>
                                            </div>
                                            <div class="flex-1 py-2 px-3 rounded-md text-sm font-medium bg-gray-100 dark:bg-gray-700 text-gray-500 dark:text-gray-400 text-center">
                                                <%- match.team_b %>
                                            </div>
                                        </div>
                                        <a href="/auth/discord" class="inline-block bg-indigo-600 hover:bg-indigo-700 text-white px-4 py-2 rounded-md text-sm font-medium transition-colors">
                                            🔐 Login to Predict
                                        </a>
                                    </div>
                                <% } else if (match.is_locked) { %>
                                    <div class="text-center">
                                        <% if (match.status === 'finished') { %>
                                            <p class="text-green-600 font-medium mb-2">🏁 Match Finished</p>
                                            <% if (match.winner) { %>
                                                <p class="text-sm text-gray-600 mb-2">
                                                    Winner: <span class="font-medium text-green-600"><%= match.winner %></span>
                                                </p>
                                            <% } %>
                                        <% } else if (isLive) { %>
                                            <p class="text-red-600 font-medium mb-2">🔴 Match Live</p>
                                        <% } else { %>
                                            <p class="text-orange-600 font-medium mb-2">🔒 Betting Closed (1 hour before match)</p>
                                        <% } %>

                                        <% if (userPredictions[match.id]) { %>
                                            <p class="text-sm text-gray-600">
                                                Your prediction: <span class="font-medium"><%= userPredictions[match.id] %></span>
                                            </p>
                                        <% } else { %>
                                            <p class="text-sm text-gray-600">No prediction made</p>
                                        <% } %>
                                    </div>
                                <% } else { %>
                                    <div class="flex space-x-2 mb-4">
                                        <button
                                            @click="makePrediction(<%- JSON.stringify(match.team_a) %>)"
                                            :disabled="loading"
                                            :class="userPrediction === <%- JSON.stringify(match.team_a) %> ? 'bg-blue-600 text-white' : 'bg-gray-100 text-gray-700 hover:bg-blue-50'"
                                            class="flex-1 py-2 px-3 rounded-md text-sm font-medium transition-colors disabled:opacity-50">
                                            <%- match.team_a %>
                                        </button>
                                        <button
                                            @click="makePrediction(<%- JSON.stringify(match.team_b) %>)"
                                            :disabled="loading"
                                            :class="userPrediction === <%- JSON.stringify(match.team_b) %> ? 'bg-red-600 text-white' : 'bg-gray-100 text-gray-700 hover:bg-red-50'"
                                            class="flex-1 py-2 px-3 rounded-md text-sm font-medium transition-colors disabled:opacity-50">
                                            <%- match.team_b %>
                                        </button>
                                    </div>
                                <% } %>

                                <!-- Voting Stats -->
                                <% if (user) { %>
                                    <!-- Dynamic stats for logged users -->
                                    <div x-show="totalPredictions > 0" class="space-y-2">
                                        <div class="flex justify-between text-xs text-gray-600 dark:text-gray-400">
                                            <span><%= match.team_a %></span>
                                            <span x-text="percentTeamA + '%'"></span>
                                        </div>
                                        <div class="w-full bg-gray-200 dark:bg-gray-600 rounded-full h-2">
                                            <div class="bg-blue-500 h-2 rounded-full transition-all duration-500"
                                                 :style="'width: ' + percentTeamA + '%'"></div>
                                        </div>

                                        <div class="flex justify-between text-xs text-gray-600 dark:text-gray-400">
                                            <span><%= match.team_b %></span>
                                            <span x-text="percentTeamB + '%'"></span>
                                        </div>
                                        <div class="w-full bg-gray-200 dark:bg-gray-600 rounded-full h-2">
                                            <div class="bg-red-500 h-2 rounded-full transition-all duration-500"
                                                 :style="'width: ' + percentTeamB + '%'"></div>
                                        </div>

                                        <p class="text-xs text-gray-500 dark:text-gray-400 text-center mt-2">
<<<<<<< HEAD
                                            Celkem tipů: <span x-text="totalPredictions"></span>
=======
                                            Total predictions: <span x-text="totalPredictions"></span>
>>>>>>> 95499a1c
                                        </p>
                                    </div>

                                    <div x-show="totalPredictions === 0" class="text-xs text-gray-500 dark:text-gray-400 text-center">
<<<<<<< HEAD
                                        Zatím žádné tipy
=======
                                        No predictions yet
>>>>>>> 95499a1c
                                    </div>
                                <% } else { %>
                                    <!-- Static stats for non-logged users -->
                                    <% if (match.total_predictions > 0) { %>
                                        <div class="space-y-2">
                                            <div class="flex justify-between text-xs text-gray-600 dark:text-gray-400">
                                                <span><%= match.team_a %></span>
                                                <span><%= match.percent_team_a %>%</span>
                                            </div>
                                            <div class="w-full bg-gray-200 dark:bg-gray-600 rounded-full h-2">
                                                <div class="bg-blue-500 h-2 rounded-full" style="width: <%= match.percent_team_a %>%"></div>
                                            </div>

                                            <div class="flex justify-between text-xs text-gray-600 dark:text-gray-400">
                                                <span><%= match.team_b %></span>
                                                <span><%= match.percent_team_b %>%</span>
                                            </div>
                                            <div class="w-full bg-gray-200 dark:bg-gray-600 rounded-full h-2">
                                                <div class="bg-red-500 h-2 rounded-full" style="width: <%= match.percent_team_b %>%"></div>
                                            </div>

                                            <p class="text-xs text-gray-500 dark:text-gray-400 text-center mt-2">
<<<<<<< HEAD
                                                Celkem tipů: <%= match.total_predictions %>
=======
                                                Total predictions: <%= match.total_predictions %>
>>>>>>> 95499a1c
                                            </p>
                                        </div>
                                    <% } else { %>
                                        <div class="text-xs text-gray-500 dark:text-gray-400 text-center">
<<<<<<< HEAD
                                            Zatím žádné tipy
=======
                                            No predictions yet
>>>>>>> 95499a1c
                                        </div>
                                    <% } %>
                                <% } %>
                            </div>
                        <% }); %>
                    </div>
                <% } %>
            </div>
    </main>

    <!-- Footer -->
    <footer class="bg-white dark:bg-gray-800 border-t border-gray-200 dark:border-gray-700 mt-12 transition-colors duration-200">
        <div class="max-w-7xl mx-auto px-4 sm:px-6 lg:px-8 py-4">
            <p class="text-center text-sm text-gray-500 dark:text-gray-400">
                TipLiga v2.0 - Modern Prediction Application
            </p>
        </div>
    </footer>

    <!-- Notification System -->
    <div x-data="{
        showNotification: false,
        notificationMessage: '',
        notificationType: 'success',

        showSuccess(message) {
            this.notificationMessage = message;
            this.notificationType = 'success';
            this.showNotification = true;
            setTimeout(() => this.showNotification = false, 3000);
        },

        showError(message) {
            this.notificationMessage = message;
            this.notificationType = 'error';
            this.showNotification = true;
            setTimeout(() => this.showNotification = false, 5000);
        }
    }"
    @show-success.window="showSuccess($event.detail)"
    @show-error.window="showError($event.detail)">

        <!-- Notification Toast -->
        <div x-show="showNotification"
             x-transition:enter="transition ease-out duration-300 transform"
             x-transition:enter-start="translate-y-2 opacity-0 sm:translate-y-0 sm:translate-x-2"
             x-transition:enter-end="translate-y-0 opacity-100 sm:translate-x-0"
             x-transition:leave="transition ease-in duration-100"
             x-transition:leave-start="opacity-100"
             x-transition:leave-end="opacity-0"
             class="fixed top-4 right-4 z-50">

            <div :class="notificationType === 'success' ? 'bg-green-500' : 'bg-red-500'"
                 class="max-w-sm w-full shadow-lg rounded-lg pointer-events-auto">
                <div class="p-4">
                    <div class="flex items-start">
                        <div class="flex-shrink-0">
                            <svg x-show="notificationType === 'success'" class="h-6 w-6 text-white" fill="none" stroke="currentColor" viewBox="0 0 24 24">
                                <path stroke-linecap="round" stroke-linejoin="round" stroke-width="2" d="M5 13l4 4L19 7"></path>
                            </svg>
                            <svg x-show="notificationType === 'error'" class="h-6 w-6 text-white" fill="none" stroke="currentColor" viewBox="0 0 24 24">
                                <path stroke-linecap="round" stroke-linejoin="round" stroke-width="2" d="M6 18L18 6M6 6l12 12"></path>
                            </svg>
                        </div>
                        <div class="ml-3 w-0 flex-1">
                            <p class="text-sm font-medium text-white" x-text="notificationMessage"></p>
                        </div>
                        <div class="ml-4 flex-shrink-0 flex">
                            <button @click="showNotification = false" class="inline-flex text-white hover:text-gray-200 focus:outline-none">
                                <svg class="h-5 w-5" fill="none" stroke="currentColor" viewBox="0 0 24 24">
                                    <path stroke-linecap="round" stroke-linejoin="round" stroke-width="2" d="M6 18L18 6M6 6l12 12"></path>
                                </svg>
                            </button>
                        </div>
                    </div>
                </div>
            </div>
        </div>
    </div>

    <!-- Analytics -->
    <%- include('partials/analytics') %>
</body>
</html><|MERGE_RESOLUTION|>--- conflicted
+++ resolved
@@ -84,13 +84,8 @@
         <% if (!user) { %>
             <!-- Welcome Section -->
             <div class="text-center py-12 mb-8">
-<<<<<<< HEAD
-                <h2 class="text-3xl font-bold text-gray-900 dark:text-white mb-4">Vítejte v TipLiga v2.0!</h2>
-                <p class="text-lg text-gray-600 dark:text-gray-300 mb-8">Tipujte výsledky zápasů a soutěžte s přáteli</p>
-=======
                 <h2 class="text-3xl font-bold text-gray-900 dark:text-white mb-4">Welcome to TipLiga v2.0!</h2>
                 <p class="text-lg text-gray-600 dark:text-gray-300 mb-8">Predict match results and compete with friends</p>
->>>>>>> 95499a1c
 
                 <div class="flex flex-col sm:flex-row gap-4 justify-center items-center">
                     <a href="/auth/discord" class="bg-indigo-600 hover:bg-indigo-700 dark:bg-indigo-700 dark:hover:bg-indigo-600 text-white px-8 py-3 rounded-lg text-lg font-medium transition-colors">
@@ -278,20 +273,12 @@
                                         </div>
 
                                         <p class="text-xs text-gray-500 dark:text-gray-400 text-center mt-2">
-<<<<<<< HEAD
-                                            Celkem tipů: <span x-text="totalPredictions"></span>
-=======
                                             Total predictions: <span x-text="totalPredictions"></span>
->>>>>>> 95499a1c
                                         </p>
                                     </div>
 
                                     <div x-show="totalPredictions === 0" class="text-xs text-gray-500 dark:text-gray-400 text-center">
-<<<<<<< HEAD
-                                        Zatím žádné tipy
-=======
                                         No predictions yet
->>>>>>> 95499a1c
                                     </div>
                                 <% } else { %>
                                     <!-- Static stats for non-logged users -->
@@ -314,20 +301,12 @@
                                             </div>
 
                                             <p class="text-xs text-gray-500 dark:text-gray-400 text-center mt-2">
-<<<<<<< HEAD
-                                                Celkem tipů: <%= match.total_predictions %>
-=======
                                                 Total predictions: <%= match.total_predictions %>
->>>>>>> 95499a1c
                                             </p>
                                         </div>
                                     <% } else { %>
                                         <div class="text-xs text-gray-500 dark:text-gray-400 text-center">
-<<<<<<< HEAD
-                                            Zatím žádné tipy
-=======
                                             No predictions yet
->>>>>>> 95499a1c
                                         </div>
                                     <% } %>
                                 <% } %>
